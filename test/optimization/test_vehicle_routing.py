# -*- coding: utf-8 -*-

# This code is part of Qiskit.
#
# (C) Copyright IBM 2019, 2020.
#
# This code is licensed under the Apache License, Version 2.0. You may
# obtain a copy of this license in the LICENSE.txt file in the root directory
# of this source tree or at http://www.apache.org/licenses/LICENSE-2.0.
#
# Any modifications or derivative works of this code must retain this
# copyright notice, and modified files need to carry a notice indicating
# that they have been altered from the originals.

""" Test Vehicle Routing """

import unittest
from test.optimization import QiskitOptimizationTestCase

import numpy as np
from qiskit.quantum_info import Pauli
from qiskit.aqua import aqua_globals
from qiskit.aqua.algorithms import NumPyMinimumEigensolver
from qiskit.optimization.applications.ising.vehicle_routing import get_operator


# To run only this test, issue:
# python -m unittest test.test_vrp.TestVehicleRouting


class TestVehicleRouting(QiskitOptimizationTestCase):
    """Tests vehicle routing Ising translator."""

    def setUp(self):
        super().setUp()
        aqua_globals.random_seed = 100
        self.n = 2
        self.k = 1
        self.instance = np.zeros((self.n, self.n))
        self.instance[0, 1] = 0.8
        self.instance[1, 0] = 0.8
        self.qubit_op = get_operator(self.instance, self.n, self.k)

    def test_simple1(self):
        """ simple1 test """
        # Compares the output in terms of Paulis.
        paulis = [(79.6, Pauli(z=[True, False], x=[False, False])),
                  (79.6, Pauli(z=[False, True], x=[False, False])),
                  (160.8, Pauli(z=[False, False], x=[False, False]))]
        # Could also consider op = Operator(paulis) and then __eq__, but
        # that would not use assert_approx_equal
        for pauli_a, pauli_b in zip(self.qubit_op._paulis, paulis):
            cost_a, binary_a = pauli_a
            cost_b, binary_b = pauli_b
            # Note that the construction is a bit iffy, i.e.,
            # can be a small bit off even when the random seed is fixed,
            # even when the ordering is the same. Obviously, when the
            # ordering changes, the test will become invalid.
            np.testing.assert_approx_equal(np.real(cost_a), cost_b, 2)
            self.assertEqual(binary_a, binary_b)

    def test_simple2(self):
        """ simple2 test """
        # Solve the problem using the exact eigensolver
        result = NumPyMinimumEigensolver(self.qubit_op).run()
        arr = np.array([0., 0., 0., 1.])
<<<<<<< HEAD
        np.testing.assert_array_almost_equal(arr, np.abs(result.eigenstate.to_matrix()) ** 2, 4)
=======
        np.testing.assert_array_almost_equal(arr, result.eigenstate, 4)
>>>>>>> c6d02da6


if __name__ == '__main__':
    unittest.main()<|MERGE_RESOLUTION|>--- conflicted
+++ resolved
@@ -64,11 +64,11 @@
         # Solve the problem using the exact eigensolver
         result = NumPyMinimumEigensolver(self.qubit_op).run()
         arr = np.array([0., 0., 0., 1.])
-<<<<<<< HEAD
         np.testing.assert_array_almost_equal(arr, np.abs(result.eigenstate.to_matrix()) ** 2, 4)
-=======
-        np.testing.assert_array_almost_equal(arr, result.eigenstate, 4)
->>>>>>> c6d02da6
+
+
+if __name__ == '__main__':
+    unittest.main()
 
 
 if __name__ == '__main__':
