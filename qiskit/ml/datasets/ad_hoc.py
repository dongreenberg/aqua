# -*- coding: utf-8 -*-

# This code is part of Qiskit.
#
# (C) Copyright IBM 2018, 2020.
#
# This code is licensed under the Apache License, Version 2.0. You may
# obtain a copy of this license in the LICENSE.txt file in the root directory
# of this source tree or at http://www.apache.org/licenses/LICENSE-2.0.
#
# Any modifications or derivative works of this code must retain this
# copyright notice, and modified files need to carry a notice indicating
# that they have been altered from the originals.

"""
ad hoc dataset
"""

import numpy as np
import scipy
from qiskit.aqua import aqua_globals


def ad_hoc_data(training_size, test_size, n, gap, plot_data=False):
    """ returns ad hoc dataset """
    class_labels = [r'A', r'B']
    count = 0
    if n == 2:
        count = 100
    elif n == 3:
        count = 20   # coarseness of data separation

    label_train = np.zeros(2 * (training_size + test_size))
    sample_train = []
    sample_a = [[0 for x in range(n)] for y in range(training_size + test_size)]
    sample_b = [[0 for x in range(n)] for y in range(training_size + test_size)]

    sample_total = [[[0 for x in range(count)] for y in range(count)] for z in range(count)]

    # interactions = np.transpose(np.array([[1, 0], [0, 1], [1, 1]]))

    steps = 2 * np.pi / count

    # sx = np.array([[0, 1], [1, 0]])
    # X = np.asmatrix(sx)
    # sy = np.array([[0, -1j], [1j, 0]])
    # Y = np.asmatrix(sy)
    s_z = np.array([[1, 0], [0, -1]])
    z_m = np.asmatrix(s_z)
    j_m = np.array([[1, 0], [0, 1]])
    j_m = np.asmatrix(j_m)
    h_m = np.array([[1, 1], [1, -1]]) / np.sqrt(2)
    h_2 = np.kron(h_m, h_m)
    h_3 = np.kron(h_m, h_2)
    h_m = np.asmatrix(h_m)
    h_2 = np.asmatrix(h_2)
    h_3 = np.asmatrix(h_3)

    f_a = np.arange(2**n)

    my_array = [[0 for x in range(n)] for y in range(2 ** n)]

    for arindex, _ in enumerate(my_array):
        temp_f = bin(f_a[arindex])[2:].zfill(n)
        for findex in range(n):
            my_array[arindex][findex] = int(temp_f[findex])

    my_array = np.asarray(my_array)
    my_array = np.transpose(my_array)

    # Define decision functions
    maj = (-1) ** (2 * my_array.sum(axis=0) > n)
    parity = (-1) ** (my_array.sum(axis=0))
    # dict1 = (-1) ** (my_array[0])
    d_m = None
    if n == 2:
        d_m = np.diag(parity)
    elif n == 3:
        d_m = np.diag(maj)

    basis = aqua_globals.random.random_sample((2 ** n, 2 ** n)) + \
        1j * aqua_globals.random.random_sample((2 ** n, 2 ** n))
    basis = np.asmatrix(basis).getH() * np.asmatrix(basis)

    [s_a, u_a] = np.linalg.eig(basis)

    idx = s_a.argsort()[::-1]
    s_a = s_a[idx]
    u_a = u_a[:, idx]

    m_m = (np.asmatrix(u_a)).getH() * np.asmatrix(d_m) * np.asmatrix(u_a)

    psi_plus = np.transpose(np.ones(2)) / np.sqrt(2)
    psi_0 = 1
    for k in range(n):
        psi_0 = np.kron(np.asmatrix(psi_0), np.asmatrix(psi_plus))

    sample_total_a = []
    sample_total_b = []
    sample_total_void = []
    if n == 2:
        for n_1 in range(count):
            for n_2 in range(count):
                x_1 = steps * n_1
                x_2 = steps * n_2
                phi = x_1 * np.kron(z_m, j_m) + x_2 * np.kron(j_m, z_m) + \
                    (np.pi - x_1) * (np.pi - x_2) * np.kron(z_m, z_m)
                u_u = scipy.linalg.expm(1j * phi)  # pylint: disable=no-member
                psi = np.asmatrix(u_u) * h_2 * np.asmatrix(u_u) * np.transpose(psi_0)
                temp = np.real(psi.getH() * m_m * psi).item()
                if temp > gap:
                    sample_total[n_1][n_2] = +1
                elif temp < -gap:
                    sample_total[n_1][n_2] = -1
                else:
                    sample_total[n_1][n_2] = 0

        # Now sample randomly from sample_Total a number of times training_size+testing_size
        t_r = 0
        while t_r < (training_size + test_size):
            draw1 = aqua_globals.random.choice(count)
            draw2 = aqua_globals.random.choice(count)
            if sample_total[draw1][draw2] == +1:
                sample_a[t_r] = [2 * np.pi * draw1 / count, 2 * np.pi * draw2 / count]
                t_r += 1

        t_r = 0
        while t_r < (training_size + test_size):
            draw1 = aqua_globals.random.choice(count)
            draw2 = aqua_globals.random.choice(count)
            if sample_total[draw1][draw2] == -1:
                sample_b[t_r] = [2 * np.pi * draw1 / count, 2 * np.pi * draw2 / count]
                t_r += 1

        sample_train = [sample_a, sample_b]

        for lindex in range(training_size + test_size):
            label_train[lindex] = 0
        for lindex in range(training_size + test_size):
            label_train[training_size + test_size + lindex] = 1
        label_train = label_train.astype(int)
        sample_train = np.reshape(sample_train, (2 * (training_size + test_size), n))
        training_input = {key: (sample_train[label_train == k, :])[:training_size]
                          for k, key in enumerate(class_labels)}
        test_input = {key: (sample_train[label_train == k, :])[training_size:(
            training_size + test_size)] for k, key in enumerate(class_labels)}

        if plot_data:
            try:
                import matplotlib.pyplot as plt
            except ImportError:
                raise NameError('Matplotlib not installed. Please install it before plotting')

            plt.show()
            fig2 = plt.figure()
            for k in range(0, 2):
                plt.scatter(sample_train[label_train == k, 0][:training_size],
                            sample_train[label_train == k, 1][:training_size])

            plt.title("Ad-hoc Data")
            plt.show()

    elif n == 3:
        for n_1 in range(count):
            for n_2 in range(count):
                for n_3 in range(count):
                    x_1 = steps * n_1
                    x_2 = steps * n_2
                    x_3 = steps * n_3
                    phi = x_1 * np.kron(np.kron(z_m, j_m), j_m) + \
                        x_2 * np.kron(np.kron(j_m, z_m), j_m) + \
                        x_3 * np.kron(np.kron(j_m, j_m), z_m) + \
                        (np.pi - x_1) * (np.pi - x_2) * np.kron(np.kron(z_m, z_m), j_m) + \
                        (np.pi - x_2) * (np.pi - x_3) * np.kron(np.kron(j_m, z_m), z_m) + \
                        (np.pi - x_1) * (np.pi - x_3) * np.kron(np.kron(z_m, j_m), z_m)
                    u_u = scipy.linalg.expm(1j * phi)  # pylint: disable=no-member
                    psi = np.asmatrix(u_u) * h_3 * np.asmatrix(u_u) * np.transpose(psi_0)
                    temp = np.real(psi.getH() * m_m * psi).item()
                    if temp > gap:
                        sample_total[n_1][n_2][n_3] = +1
                        sample_total_a.append([n_1, n_2, n_3])
                    elif temp < -gap:
                        sample_total[n_1][n_2][n_3] = -1
                        sample_total_b.append([n_1, n_2, n_3])
                    else:
                        sample_total[n_1][n_2][n_3] = 0
                        sample_total_void.append([n_1, n_2, n_3])

        # Now sample randomly from sample_Total a number of times training_size+testing_size
        t_r = 0
        while t_r < (training_size + test_size):
            draw1 = aqua_globals.random.choice(count)
            draw2 = aqua_globals.random.choice(count)
            draw3 = aqua_globals.random.choice(count)
            if sample_total[draw1][draw2][draw3] == +1:
                sample_a[t_r] = [2 * np.pi * draw1 / count,
                                 2 * np.pi * draw2 / count, 2 * np.pi * draw3 / count]
                t_r += 1

        t_r = 0
        while t_r < (training_size + test_size):
            draw1 = aqua_globals.random.choice(count)
            draw2 = aqua_globals.random.choice(count)
            draw3 = aqua_globals.random.choice(count)
            if sample_total[draw1][draw2][draw3] == -1:
                sample_b[t_r] = [2 * np.pi * draw1 / count,
                                 2 * np.pi * draw2 / count, 2 * np.pi * draw3 / count]
                t_r += 1

        sample_train = [sample_a, sample_b]

        for lindex in range(training_size + test_size):
            label_train[lindex] = 0
        for lindex in range(training_size + test_size):
            label_train[training_size + test_size + lindex] = 1
        label_train = label_train.astype(int)
        sample_train = np.reshape(sample_train, (2 * (training_size + test_size), n))
        training_input = {key: (sample_train[label_train == k, :])[:training_size]
                          for k, key in enumerate(class_labels)}
        test_input = {key: (sample_train[label_train == k, :])[training_size:(
            training_size + test_size)] for k, key in enumerate(class_labels)}

        if plot_data:
<<<<<<< HEAD
            if not HAS_MATPLOTLIB:
=======
            try:
                import matplotlib.pyplot as plt
            except ImportError:
>>>>>>> ff2537d0
                raise NameError('Matplotlib not installed. Please install it before plotting')
            sample_total_a = np.asarray(sample_total_a)
            sample_total_b = np.asarray(sample_total_b)
            x_1 = sample_total_a[:, 0]
            y_1 = sample_total_a[:, 1]
            z_1 = sample_total_a[:, 2]

            x_2 = sample_total_b[:, 0]
            y_2 = sample_total_b[:, 1]
            z_2 = sample_total_b[:, 2]

            fig1 = plt.figure()
            ax_1 = fig1.add_subplot(1, 1, 1, projection='3d')
            ax_1.scatter(x_1, y_1, z_1, c='#8A360F')
            plt.show()

            fig2 = plt.figure()
            ax_2 = fig2.add_subplot(1, 1, 1, projection='3d')
            ax_2.scatter(x_2, y_2, z_2, c='#683FC8')
            plt.show()

            sample_training_a = training_input['A']
            sample_training_b = training_input['B']

            x_1 = sample_training_a[:, 0]
            y_1 = sample_training_a[:, 1]
            z_1 = sample_training_a[:, 2]

            x_2 = sample_training_b[:, 0]
            y_2 = sample_training_b[:, 1]
            z_2 = sample_training_b[:, 2]

            fig1 = plt.figure()
            ax_1 = fig1.add_subplot(1, 1, 1, projection='3d')
            ax_1.scatter(x_1, y_1, z_1, c='#8A360F')
            ax_1.scatter(x_2, y_2, z_2, c='#683FC8')
            plt.show()

    return sample_total, training_input, test_input, class_labels


def sample_ad_hoc_data(sample_total, test_size, n):
    """ returns sample ad hoc data """

    class_labels = [r'A', r'B']  # copied from ad_hoc_data()
    count = 0
    if n == 2:
        count = 100
    elif n == 3:
        count = 20

    label_train = np.zeros(2 * test_size)
    sample_a = [[0 for x in range(n)] for y in range(test_size)]
    sample_b = [[0 for x in range(n)] for y in range(test_size)]
    t_r = 0
    while t_r < (test_size):
        draw1 = aqua_globals.random.choice(count)
        draw2 = aqua_globals.random.choice(count)
        if sample_total[draw1][draw2] == +1:
            sample_a[t_r] = [2 * np.pi * draw1 / count, 2 * np.pi * draw2 / count]
            t_r += 1

    t_r = 0
    while t_r < (test_size):
        draw1 = aqua_globals.random.choice(count)
        draw2 = aqua_globals.random.choice(count)
        if sample_total[draw1][draw2] == -1:
            sample_b[t_r] = [2 * np.pi * draw1 / count, 2 * np.pi * draw2 / count]
            t_r += 1
    sample_train = [sample_a, sample_b]
    for lindex in range(test_size):
        label_train[lindex] = 0
    for lindex in range(test_size):
        label_train[test_size + lindex] = 1
    label_train = label_train.astype(int)
    sample_train = np.reshape(sample_train, (2 * test_size, n))
    test_input = {key: (sample_train[label_train == k, :])[:] for k, key in enumerate(class_labels)}
    return test_input<|MERGE_RESOLUTION|>--- conflicted
+++ resolved
@@ -221,13 +221,9 @@
             training_size + test_size)] for k, key in enumerate(class_labels)}
 
         if plot_data:
-<<<<<<< HEAD
-            if not HAS_MATPLOTLIB:
-=======
             try:
                 import matplotlib.pyplot as plt
             except ImportError:
->>>>>>> ff2537d0
                 raise NameError('Matplotlib not installed. Please install it before plotting')
             sample_total_a = np.asarray(sample_total_a)
             sample_total_b = np.asarray(sample_total_b)
