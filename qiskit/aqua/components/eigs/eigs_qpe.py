# -*- coding: utf-8 -*-

# This code is part of Qiskit.
#
# (C) Copyright IBM 2018, 2020.
#
# This code is licensed under the Apache License, Version 2.0. You may
# obtain a copy of this license in the LICENSE.txt file in the root directory
# of this source tree or at http://www.apache.org/licenses/LICENSE-2.0.
#
# Any modifications or derivative works of this code must retain this
# copyright notice, and modified files need to carry a notice indicating
# that they have been altered from the originals.

"""Quantum Phase Estimation for getting the eigenvalues of a matrix."""

import warnings
from typing import Optional, List, Union
import numpy as np
from qiskit import QuantumRegister, QuantumCircuit

from qiskit.aqua.circuits import PhaseEstimationCircuit
from qiskit.aqua.operators import LegacyBaseOperator
from qiskit.aqua.operators.legacy import op_converter
from qiskit.aqua.components.iqfts import IQFT
from qiskit.aqua.utils.validation import validate_min, validate_in_set
from .eigs import Eigenvalues

# pylint: disable=invalid-name


class EigsQPE(Eigenvalues):
    """Eigenvalues using Quantum Phase Estimation.

    Specifically, this class is based on PhaseEstimationCircuit with no measurements and
    has additional handling of negative eigenvalues, e.g. for :class:`~qiskit.aqua.algorithms.HHL`.
    It depends on :mod:`QFT <qiskit.aqua.components.qfts>` and
    :mod:`IQFT <qiskit.aqua.components.iqfts>` components.
    """

    def __init__(self,
<<<<<<< HEAD
                 operator: LegacyBaseOperator,
                 iqft: IQFT,
=======
                 operator: BaseOperator,
                 iqft: Union[QuantumCircuit, IQFT],
>>>>>>> cd9fd8a5
                 num_time_slices: int = 1,
                 num_ancillae: int = 1,
                 expansion_mode: str = 'trotter',
                 expansion_order: int = 1,
                 evo_time: Optional[float] = None,
                 negative_evals: bool = False,
                 ne_qfts: Optional[List] = None) -> None:
        """
        Args:
            operator: The Hamiltonian Operator object
            iqft: The Inverse Quantum Fourier Transform component
            num_time_slices: The number of time slices, has a minimum value of 1.
            num_ancillae: The number of ancillary qubits to use for the measurement,
                has a minimum value of 1.
            expansion_mode: The expansion mode ('trotter' | 'suzuki')
            expansion_order: The suzuki expansion order, has a minimum value of 1.
            evo_time: An optional evolution time which should scale the eigenvalue onto the range
                :math:`(0,1]` (or :math:`(-0.5,0.5]` for negative eigenvalues). Defaults to
                ``None`` in which case a suitably estimated evolution time is internally computed.
            negative_evals: Set ``True`` to indicate negative eigenvalues need to be handled
            ne_qfts: The QFT and IQFT components for handling negative eigenvalues
        """
        super().__init__()
        ne_qfts = ne_qfts if ne_qfts is not None else [None, None]
        validate_min('num_time_slices', num_time_slices, 1)
        validate_min('num_ancillae', num_ancillae, 1)
        validate_in_set('expansion_mode', expansion_mode, {'trotter', 'suzuki'})
        validate_min('expansion_order', expansion_order, 1)
        self._operator = op_converter.to_weighted_pauli_operator(operator)

        if isinstance(iqft, IQFT):
            warnings.warn('The qiskit.aqua.components.iqfts.IQFT module is deprecated as of 0.7.0 '
                          'and will be removed no earlier than 3 months after the release. '
                          'You should pass a QuantumCircuit instead, see '
                          'qiskit.circuit.library.QFT and the .inverse() method.',
                          DeprecationWarning, stacklevel=2)
        self._iqft = iqft

        self._num_ancillae = num_ancillae
        self._num_time_slices = num_time_slices
        self._expansion_mode = expansion_mode
        self._expansion_order = expansion_order
        self._evo_time = evo_time
        self._negative_evals = negative_evals

        if ne_qfts and any(isinstance(ne_qft, IQFT) for ne_qft in ne_qfts):
            warnings.warn('The qiskit.aqua.components.iqfts.IQFT module is deprecated as of 0.7.0 '
                          'and will be removed no earlier than 3 months after the release. '
                          'You should pass a QuantumCircuit instead, see '
                          'qiskit.circuit.library.QFT and the .inverse() method.',
                          DeprecationWarning, stacklevel=2)
        self._ne_qfts = ne_qfts

        self._circuit = None
        self._output_register = None
        self._input_register = None
        self._init_constants()

    def _init_constants(self):
        # estimate evolution time
        if self._evo_time is None:
            lmax = sum([abs(p[0]) for p in self._operator.paulis])
            if not self._negative_evals:
                self._evo_time = (1 - 2 ** -self._num_ancillae) * 2 * np.pi / lmax
            else:
                self._evo_time = (1 / 2 - 2 ** -self._num_ancillae) * 2 * np.pi / lmax

        # check for identify paulis to get its coef for applying global
        # phase shift on ancillae later
        num_identities = 0
        for p in self._operator.paulis:
            if np.all(p[1].z == 0) and np.all(p[1].x == 0):
                num_identities += 1
                if num_identities > 1:
                    raise RuntimeError('Multiple identity pauli terms are present.')
                self._ancilla_phase_coef = p[0].real if isinstance(p[0], complex) else p[0]

    def get_register_sizes(self):
        return self._operator.num_qubits, self._num_ancillae

    def get_scaling(self):
        return self._evo_time

    def construct_circuit(self, mode, register=None):
        """ Construct the eigenvalues estimation using the PhaseEstimationCircuit

        Args:
            mode (str): construction mode, 'matrix' not supported
            register (QuantumRegister): the register to use for the quantum state

        Returns:
            QuantumCircuit: object for the constructed circuit
        Raises:
            ValueError: QPE is only possible as a circuit not as a matrix
        """

        if mode == 'matrix':
            raise ValueError('QPE is only possible as a circuit not as a matrix.')

        pe = PhaseEstimationCircuit(
            operator=self._operator, state_in=None, iqft=self._iqft,
            num_time_slices=self._num_time_slices, num_ancillae=self._num_ancillae,
            expansion_mode=self._expansion_mode, expansion_order=self._expansion_order,
            evo_time=self._evo_time
        )

        a = QuantumRegister(self._num_ancillae)
        q = register

        qc = pe.construct_circuit(state_register=q, ancillary_register=a)

        # handle negative eigenvalues
        if self._negative_evals:
            self._handle_negative_evals(qc, a)

        self._circuit = qc
        self._output_register = a
        self._input_register = q
        return self._circuit

    def _handle_negative_evals(self, qc, q):
        sgn = q[0]
        qs = [q[i] for i in range(1, len(q))]

        def apply_ne_qft(ne_qft):
            if isinstance(ne_qft, QuantumCircuit):
                # check if QFT has the right size
                if ne_qft.num_qubits != len(qs):
                    try:  # try resizing
                        ne_qft.num_qubits = len(qs)
                    except AttributeError:
                        raise ValueError('The IQFT cannot be resized and does not have the '
                                         'required size of {}'.format(len(qs)))

                if hasattr(ne_qft, 'do_swaps'):
                    ne_qft.do_swaps = False
                qc.append(ne_qft.to_instruction(), qs)
            else:
                ne_qft.construct_circuit(mode='circuit', qubits=qs, circuit=qc, do_swaps=False)

        for qi in qs:
            qc.cx(sgn, qi)
        apply_ne_qft(self._ne_qfts[0])
        for i, qi in enumerate(reversed(qs)):
<<<<<<< HEAD
            qc.cu1(2 * np.pi / 2 ** (i + 1), sgn, qi)
        self._ne_qfts[1].construct_circuit(mode='circuit', qubits=qs, circuit=qc, do_swaps=False)
=======
            qc.cu1(2*np.pi/2**(i+1), sgn, qi)
        apply_ne_qft(self._ne_qfts[1])
>>>>>>> cd9fd8a5
<|MERGE_RESOLUTION|>--- conflicted
+++ resolved
@@ -39,13 +39,8 @@
     """
 
     def __init__(self,
-<<<<<<< HEAD
                  operator: LegacyBaseOperator,
-                 iqft: IQFT,
-=======
-                 operator: BaseOperator,
                  iqft: Union[QuantumCircuit, IQFT],
->>>>>>> cd9fd8a5
                  num_time_slices: int = 1,
                  num_ancillae: int = 1,
                  expansion_mode: str = 'trotter',
@@ -190,10 +185,5 @@
             qc.cx(sgn, qi)
         apply_ne_qft(self._ne_qfts[0])
         for i, qi in enumerate(reversed(qs)):
-<<<<<<< HEAD
             qc.cu1(2 * np.pi / 2 ** (i + 1), sgn, qi)
-        self._ne_qfts[1].construct_circuit(mode='circuit', qubits=qs, circuit=qc, do_swaps=False)
-=======
-            qc.cu1(2*np.pi/2**(i+1), sgn, qi)
-        apply_ne_qft(self._ne_qfts[1])
->>>>>>> cd9fd8a5
+        apply_ne_qft(self._ne_qfts[1])