--- conflicted
+++ resolved
@@ -68,18 +68,11 @@
                  optimizer: Optimizer = None,
                  p: int = 1,
                  initial_state: Optional[InitialState] = None,
-<<<<<<< HEAD
                  mixer: Union[OperatorBase, LegacyBaseOperator] = None,
                  initial_point: Optional[np.ndarray] = None,
                  max_evals_grouped: int = 1,
                  aux_operators: Optional[List[Optional[Union[OperatorBase, LegacyBaseOperator]]]] =
                  None,
-=======
-                 mixer: Optional[BaseOperator] = None,
-                 initial_point: Optional[np.ndarray] = None,
-                 max_evals_grouped: int = 1,
-                 aux_operators: Optional[List[BaseOperator]] = None,
->>>>>>> c6d02da6
                  callback: Optional[Callable[[int, np.ndarray, float, float], None]] = None,
                  quantum_instance: Optional[Union[QuantumInstance, BaseBackend]] = None) -> None:
         """
@@ -108,22 +101,7 @@
                 by the optimizer for its current set of parameters as it works towards the minimum.
                 These are: the evaluation count, the optimizer parameters for the
                 variational form, the evaluated mean and the evaluated standard deviation.
-<<<<<<< HEAD
             quantum_instance: Quantum Instance or Backend
-=======
-            auto_conversion: When ``True`` allows an automatic conversion for operator and
-                aux_operators into the type which is most suitable for the backend on which the
-                algorithm is run.
-
-                - for *non-Aer statevector simulator:*
-                  :class:`~qiskit.aqua.operators.MatrixOperator`
-                - for *Aer statevector simulator:*
-                  :class:`~qiskit.aqua.operators.WeightedPauliOperator`
-                - for *qasm simulator or real backend:*
-                  :class:`~qiskit.aqua.operators.TPBGroupedWeightedPauliOperator`
-            quantum_instance: Quantum instance or backend to be used, needs to be set here or when
-                the algorithm is executed.
->>>>>>> c6d02da6
         """
         validate_min('p', p, 1)
 
