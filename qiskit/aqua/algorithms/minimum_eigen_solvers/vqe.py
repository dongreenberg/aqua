# -*- coding: utf-8 -*-

# This code is part of Qiskit.
#
# (C) Copyright IBM 2018, 2020.
#
# This code is licensed under the Apache License, Version 2.0. You may
# obtain a copy of this license in the LICENSE.txt file in the root directory
# of this source tree or at http://www.apache.org/licenses/LICENSE-2.0.
#
# Any modifications or derivative works of this code must retain this
# copyright notice, and modified files need to carry a notice indicating
# that they have been altered from the originals.

"""
The Variational Quantum Eigensolver algorithm.

See https://arxiv.org/abs/1304.3061
"""

from typing import Optional, List, Callable
import logging
import functools
import warnings
from time import time

import numpy as np
from qiskit import ClassicalRegister, QuantumCircuit
from qiskit.circuit import ParameterVector

from qiskit.aqua import AquaError
<<<<<<< HEAD
from qiskit.aqua.operators import OperatorBase, ExpectationBase, StateFnCircuit
from qiskit.aqua.components.optimizers import Optimizer
from qiskit.aqua.components.variational_forms import VariationalForm
=======
from qiskit.aqua.operators import (TPBGroupedWeightedPauliOperator, WeightedPauliOperator,
                                   MatrixOperator, op_converter)
from qiskit.aqua.utils.backend_utils import (is_statevector_backend,
                                             is_aer_provider)
from qiskit.aqua.operators import BaseOperator
from qiskit.aqua.components.optimizers import Optimizer, SLSQP
from qiskit.aqua.components.variational_forms import VariationalForm, RY
from qiskit.aqua.utils.validation import validate_min
from ..vq_algorithm import VQAlgorithm, VQResult
from .minimum_eigen_solver import MinimumEigensolver, MinimumEigensolverResult
>>>>>>> ffbd107e

logger = logging.getLogger(__name__)

# disable check for var_forms, optimizer setter because of pylint bug
# pylint: disable=no-member


class VQE(VQAlgorithm, MinimumEigensolver):
    r"""
    The Variational Quantum Eigensolver algorithm.

    `VQE <https://arxiv.org/abs/1304.3061>`__ is a hybrid algorithm that uses a
    variational technique and interleaves quantum and classical computations in order to find
    the minimum eigenvalue of the Hamiltonian :math:`H` of a given system.

    An instance of VQE requires defining two algorithmic sub-components:
    a trial state (ansatz) from Aqua's :mod:`~qiskit.aqua.components.variational_forms`, and one
    of the classical :mod:`~qiskit.aqua.components.optimizers`. The ansatz is varied, via its set
    of parameters, by the optimizer, such that it works towards a state, as determined by the
    parameters applied to the variational form, that will result in the minimum expectation value
    being measured of the input operator (Hamiltonian).

    An optional array of parameter values, via the *initial_point*, may be provided as the
    starting point for the search of the minimum eigenvalue. This feature is particularly useful
    such as when there are reasons to believe that the solution point is close to a particular
    point.  As an example, when building the dissociation profile of a molecule,
    it is likely that using the previous computed optimal solution as the starting
    initial point for the next interatomic distance is going to reduce the number of iterations
    necessary for the variational algorithm to converge.  Aqua provides an
    `initial point tutorial <https://github.com/Qiskit/qiskit-tutorials-community/blob/master
    /chemistry/h2_vqe_initial_point.ipynb>`__ detailing this use case.

    The length of the *initial_point* list value must match the number of the parameters
    expected by the variational form being used. If the *initial_point* is left at the default
    of ``None``, then VQE will look to the variational form for a preferred value, based on its
    given initial state. If the variational form returns ``None``,
    then a random point will be generated within the parameter bounds set, as per above.
    If the variational form provides ``None`` as the lower bound, then VQE
    will default it to :math:`-2\pi`; similarly, if the variational form returns ``None``
    as the upper bound, the default value will be :math:`2\pi`.
    """

    def __init__(self,
<<<<<<< HEAD
                 operator: OperatorBase,
                 var_form: VariationalForm,
                 optimizer: Optimizer,
                 initial_point: Optional[np.ndarray] = None,
                 expectation_value: Optional[ExpectationBase] = None,
                 max_evals_grouped: int = 1,
                 # TODO delete usage of aux_operators in favor of ExpectationValue
=======
                 operator: Optional[BaseOperator] = None,
                 var_form: Optional[VariationalForm] = None,
                 optimizer: Optional[Optimizer] = None,
                 initial_point: Optional[np.ndarray] = None,
                 max_evals_grouped: int = 1,
                 aux_operators: Optional[List[BaseOperator]] = None,
>>>>>>> ffbd107e
                 callback: Optional[Callable[[int, np.ndarray, float, float], None]] = None,
                 # TODO delete all instances of auto_conversion
                 ) -> None:
        """

        Args:
            operator: Qubit operator of the Observable
            var_form: A parameterized variational form (ansatz).
            optimizer: A classical optimizer.
            initial_point: An optional initial point (i.e. initial parameter values)
                for the optimizer. If ``None`` then VQE will look to the variational form for a
                preferred point and if not will simply compute a random one.
            max_evals_grouped: Max number of evaluations performed simultaneously. Signals the
                given optimizer that more than one set of parameters can be supplied so that
                potentially the expectation values can be computed in parallel. Typically this is
                possible when a finite difference gradient is used by the optimizer such that
                multiple points to compute the gradient can be passed and if computed in parallel
                improve overall execution time.
            callback: a callback that can access the intermediate data during the optimization.
                Four parameter values are passed to the callback as follows during each evaluation
                by the optimizer for its current set of parameters as it works towards the minimum.
                These are: the evaluation count, the optimizer parameters for the
                variational form, the evaluated mean and the evaluated standard deviation.
        """
        validate_min('max_evals_grouped', max_evals_grouped, 1)

        if var_form is None:
            # TODO after ansatz refactor num qubits can be set later so we do not have to have
            #      an operator to create a default
            if operator is not None:
                var_form = RY(operator.num_qubits)

        if optimizer is None:
            optimizer = SLSQP()

        # TODO after ansatz refactor we may still not be able to do this
        #      if num qubits is not set on var form
        if initial_point is None and var_form is not None:
            initial_point = var_form.preferred_init_points

        self._max_evals_grouped = max_evals_grouped

        super().__init__(var_form=var_form,
                         optimizer=optimizer,
                         cost_fn=self._energy_evaluation,
                         initial_point=initial_point)
<<<<<<< HEAD
        self._ret = None
        self._eval_time = None
        self._optimizer.set_max_evals_grouped(max_evals_grouped)
        self._callback = callback
        if initial_point is None:
            self._initial_point = var_form.preferred_init_points

        self._operator = operator
        self._expectation_value = expectation_value
        if self._expectation_value is not None:
            self._expectation_value.operator = self._operator

        self._eval_count = 0
        logger.info(self.print_settings())
        self._var_form_params = ParameterVector('θ', self._var_form.num_parameters)

=======

        self._in_operator = None
        self._operator = None
        self._in_aux_operators = None
        self._aux_operators = None
        self._callback = callback
        self._auto_conversion = auto_conversion

        self._use_simulator_snapshot_mode = None
        self._ret = None
        self._eval_time = None
        self._eval_count = 0

        logger.info(self.print_settings())
        self._var_form_params = None
        if self.var_form is not None:
            self._var_form_params = ParameterVector('θ', self.var_form.num_parameters)
        self._parameterized_circuits = None

        self.operator = operator
        aux_ops = []
        if aux_operators is not None:
            aux_operators = \
                [aux_operators] if not isinstance(aux_operators, list) else aux_operators
            for aux_op in aux_operators:
                aux_ops.append(aux_op)
        self.aux_operators = aux_ops

    @property
    def operator(self) -> Optional[BaseOperator]:
        """ Returns operator """
        return self._in_operator

    @operator.setter
    def operator(self, operator: BaseOperator) -> None:
        """ set operator """
        self._in_operator = operator
        self._check_operator_varform()

    @property
    def aux_operators(self) -> List[BaseOperator]:
        """ Returns aux operators """
        return self._in_aux_operators

    @aux_operators.setter
    def aux_operators(self, aux_operators: List[BaseOperator]) -> None:
        """ Set aux operators """
        self._in_aux_operators = aux_operators

    @VQAlgorithm.var_form.setter
    def var_form(self, var_form: VariationalForm):
        """ Sets variational form """
        VQAlgorithm.var_form.fset(self, var_form)
        self._var_form_params = ParameterVector('θ', var_form.num_parameters)
        if self.initial_point is None:
            self.initial_point = var_form.preferred_init_points
        self._check_operator_varform()

    def _check_operator_varform(self):
        if self.operator is not None and self.var_form is not None:
            if self.operator.num_qubits != self.var_form.num_qubits:
                # TODO After Ansatz update we should be able to set in the
                #      number of qubits to var form. Important since use by
                #      application stack of VQE the user may be able to set
                #      a var form but not know num_qubits. Whether any smarter
                #      settings could be optionally done by VQE e.g adjust depth
                #      is TBD. Also this auto adjusting might not be reasonable for
                #      instance UCCSD where its parameterization is much closer to
                #      the specific problem and hence to the operator
                raise AquaError("Variational form num qubits does not match operator")

    @VQAlgorithm.optimizer.setter
    def optimizer(self, optimizer: Optimizer):
        """ Sets optimizer """
        super().optimizer = optimizer
        if optimizer is not None:
            optimizer.set_max_evals_grouped(self._max_evals_grouped)

>>>>>>> ffbd107e
    @property
    def setting(self):
        """Prepare the setting of VQE as a string."""
        ret = "Algorithm: {}\n".format(self.__class__.__name__)
        params = ""
        for key, value in self.__dict__.items():
            if key[0] == "_":
                if "initial_point" in key and value is None:
                    params += "-- {}: {}\n".format(key[1:], "Random seed")
                else:
                    params += "-- {}: {}\n".format(key[1:], value)
        ret += "{}".format(params)
        return ret

    def print_settings(self):
        """
        Preparing the setting of VQE into a string.

        Returns:
            str: the formatted setting of VQE
        """
        ret = "\n"
        ret += "==================== Setting of {} ============================\n".format(
            self.__class__.__name__)
        ret += "{}".format(self.setting)
        ret += "===============================================================\n"
        if self._var_form is not None:
            ret += "{}".format(self._var_form.setting)
        else:
            ret += 'var_form has not been set'
        ret += "===============================================================\n"
        ret += "{}".format(self._optimizer.setting)
        ret += "===============================================================\n"
        return ret

<<<<<<< HEAD
    def _run(self):
=======
    def _config_the_best_mode(self, operator, backend):

        if not isinstance(operator, (WeightedPauliOperator, MatrixOperator,
                                     TPBGroupedWeightedPauliOperator)):
            logger.debug("Unrecognized operator type, skip auto conversion.")
            return operator

        ret_op = operator
        if not is_statevector_backend(backend) and not (
                is_aer_provider(backend)
                and self._quantum_instance.run_config.shots == 1):
            if isinstance(operator, (WeightedPauliOperator, MatrixOperator)):
                logger.debug("When running with Qasm simulator, grouped pauli can "
                             "save number of measurements. "
                             "We convert the operator into grouped ones.")
                ret_op = op_converter.to_tpb_grouped_weighted_pauli_operator(
                    operator, TPBGroupedWeightedPauliOperator.sorted_grouping)
        else:
            if not is_aer_provider(backend):
                if not isinstance(operator, MatrixOperator):
                    logger.info("When running with non-Aer statevector simulator, "
                                "represent operator as a matrix could "
                                "achieve the better performance. We convert "
                                "the operator to matrix.")
                    ret_op = op_converter.to_matrix_operator(operator)
            else:
                if not isinstance(operator, WeightedPauliOperator):
                    logger.info("When running with Aer simulator, "
                                "represent operator as weighted paulis could "
                                "achieve the better performance. We convert "
                                "the operator to weighted paulis.")
                    ret_op = op_converter.to_weighted_pauli_operator(operator)
        return ret_op

    def construct_circuit(self, parameter, statevector_mode=False,
                          use_simulator_snapshot_mode=False, circuit_name_prefix=''):
        """Generate the circuits.

        Args:
            parameter (numpy.ndarray): parameters for variational form.
            statevector_mode (bool, optional): indicate which type of simulator are going to use.
            use_simulator_snapshot_mode (bool, optional): is backend from AerProvider,
                            if True and mode is paulis, single circuit is generated.
            circuit_name_prefix (str, optional): a prefix of circuit name

        Returns:
            list[QuantumCircuit]: the generated circuits with Hamiltonian.
        Raises:
            AquaError: Circuit cannot be created if an operator has not been provided
        """
        if self.operator is None:
            raise AquaError("Operator was never provided")

        wave_function = self._var_form.construct_circuit(parameter)
        circuits = self._operator.construct_evaluation_circuit(
            wave_function, statevector_mode,
            use_simulator_snapshot_mode=use_simulator_snapshot_mode,
            circuit_name_prefix=circuit_name_prefix)
        return circuits

    def _eval_aux_ops(self, threshold=1e-12, params=None):
        if params is None:
            params = self.optimal_params
        wavefn_circuit = self._var_form.construct_circuit(params)
        circuits = []
        values = []
        params = []
        for idx, operator in enumerate(self._aux_operators):
            if not operator.is_empty():
                temp_circuit = QuantumCircuit() + wavefn_circuit
                circuit = operator.construct_evaluation_circuit(
                    wave_function=temp_circuit,
                    statevector_mode=self._quantum_instance.is_statevector,
                    use_simulator_snapshot_mode=self._use_simulator_snapshot_mode,
                    circuit_name_prefix=str(idx))
            else:
                circuit = None
            circuits.append(circuit)

        if circuits:
            to_be_simulated_circuits = \
                functools.reduce(lambda x, y: x + y, [c for c in circuits if c is not None])
            result = self._quantum_instance.execute(to_be_simulated_circuits)

            for idx, operator in enumerate(self._aux_operators):
                if operator.is_empty():
                    mean, std = 0.0, 0.0
                else:
                    mean, std = operator.evaluate_with_result(
                        result=result, statevector_mode=self._quantum_instance.is_statevector,
                        use_simulator_snapshot_mode=self._use_simulator_snapshot_mode,
                        circuit_name_prefix=str(idx))

                mean = mean.real if abs(mean.real) > threshold else 0.0
                std = std.real if abs(std.real) > threshold else 0.0
                values.append((mean, std))

        if values:
            aux_op_vals = np.empty([1, len(self._aux_operators), 2])
            aux_op_vals[0, :] = np.asarray(values)
            self._ret['aux_ops'] = aux_op_vals

    def compute_minimum_eigenvalue(
            self, operator: Optional[BaseOperator] = None,
            aux_operators: Optional[List[BaseOperator]] = None) -> MinimumEigensolverResult:
        super().compute_minimum_eigenvalue(operator, aux_operators)
        return self._run()

    def supports_aux_operators(self) -> bool:
        return True

    def _run(self) -> 'VQEResult':
>>>>>>> ffbd107e
        """
        Run the algorithm to compute the minimum eigenvalue.

        Returns:
            dict: Dictionary of results

        Raises:
            AquaError: wrong setting of operator and backend.
        """
<<<<<<< HEAD
        # TODO delete instances of self._auto_conversion
        # TODO delete all instances of self._use_simulator_snapshot_mode
        # TODO make Expectations throw warnings more aggressively for incompatible operator primitives

        if self._expectation_value is None:
            self._expectation_value = ExpectationBase.factory(operator=self._operator,
                                                              backend=self._quantum_instance)
=======
        if self.operator is None:
            raise AquaError("Operator was never provided")

        self._operator = self.operator
        self._aux_operators = self.aux_operators
        if self._auto_conversion:
            self._operator = \
                self._config_the_best_mode(self._operator, self._quantum_instance.backend)
            for i in range(len(self._aux_operators)):
                if not self._aux_operators[i].is_empty():
                    self._aux_operators[i] = \
                        self._config_the_best_mode(self._aux_operators[i],
                                                   self._quantum_instance.backend)

        # sanity check
        if isinstance(self._operator, MatrixOperator) and not self._quantum_instance.is_statevector:
            raise AquaError("Non-statevector simulator can not work "
                            "with `MatrixOperator`, either turn ON "
                            "auto_conversion or use the proper "
                            "combination between operator and backend.")

        self._use_simulator_snapshot_mode = (
            is_aer_provider(self._quantum_instance.backend)
            and self._quantum_instance.run_config.shots == 1
            and not self._quantum_instance.noise_config
            and isinstance(self._operator,
                           (WeightedPauliOperator, TPBGroupedWeightedPauliOperator)))
>>>>>>> ffbd107e

        self._quantum_instance.circuit_summary = True

        self._eval_count = 0
        vqresult = self.find_minimum(initial_point=self.initial_point,
                                     var_form=self.var_form,
                                     cost_fn=self._energy_evaluation,
                                     optimizer=self.optimizer)

        # TODO remove all former dictionary logic
        self._ret = {}
        self._ret['num_optimizer_evals'] = vqresult.optimizer_evals
        self._ret['min_val'] = vqresult.optimal_value
        self._ret['opt_params'] = vqresult.optimal_point
        self._ret['eval_time'] = vqresult.optimizer_time

        if self._ret['num_optimizer_evals'] is not None and \
                self._eval_count >= self._ret['num_optimizer_evals']:
            self._eval_count = self._ret['num_optimizer_evals']
        self._eval_time = self._ret['eval_time']
        logger.info('Optimization complete in %s seconds.\nFound opt_params %s in %s evals',
                    self._eval_time, self._ret['opt_params'], self._eval_count)
        self._ret['eval_count'] = self._eval_count

        self._ret['energy'] = self.get_optimal_cost()
        self._ret['eigvals'] = np.asarray([self.get_optimal_cost()])
        self._ret['eigvecs'] = np.asarray([self.get_optimal_vector()])

        result = VQEResult()
        result.combine(vqresult)
        result.eigenvalue = vqresult.optimal_value + 0j
        result.eigenstate = self.get_optimal_vector()
        if 'aux_ops' in self._ret:
            result.aux_operator_eigenvalues = self._ret['aux_ops'][0]
        result.cost_function_evals = self._eval_count

        self.cleanup_parameterized_circuits()
        return result

    # This is the objective function to be passed to the optimizer that is used for evaluation
    def _energy_evaluation(self, parameters):
        """
        Evaluate energy at given parameters for the variational form.

        Args:
            parameters (numpy.ndarray): parameters for variational form.

        Returns:
            Union(float, list[float]): energy of the hamiltonian of each parameter.
        """
        num_parameter_sets = len(parameters) // self._var_form.num_parameters
        parameter_sets = np.split(parameters, num_parameter_sets)
<<<<<<< HEAD

        if not self._expectation_value.state:
            ansatz_circuit_op = StateFnCircuit(self._var_form.construct_circuit(self._var_form_params))
            self._expectation_value.state = ansatz_circuit_op
        param_bindings = {self._var_form_params: parameter_sets}
=======
        mean_energy = []
        std_energy = []

        def _build_parameterized_circuits():
            if self._var_form.support_parameterized_circuit and \
                    self._parameterized_circuits is None:
                parameterized_circuits = self.construct_circuit(
                    self._var_form_params,
                    statevector_mode=self._quantum_instance.is_statevector,
                    use_simulator_snapshot_mode=self._use_simulator_snapshot_mode)

                self._parameterized_circuits = \
                    self._quantum_instance.transpile(parameterized_circuits)

        _build_parameterized_circuits()
        circuits = []
        # binding parameters here since the circuits had been transpiled
        if self._parameterized_circuits is not None:
            for idx, parameter in enumerate(parameter_sets):
                curr_param = {self._var_form_params: parameter}
                for qc in self._parameterized_circuits:
                    tmp = qc.bind_parameters(curr_param)
                    tmp.name = str(idx) + tmp.name
                    circuits.append(tmp)
            to_be_simulated_circuits = circuits
        else:
            for idx, parameter in enumerate(parameter_sets):
                circuit = self.construct_circuit(
                    parameter,
                    statevector_mode=self._quantum_instance.is_statevector,
                    use_simulator_snapshot_mode=self._use_simulator_snapshot_mode,
                    circuit_name_prefix=str(idx))
                circuits.append(circuit)
            to_be_simulated_circuits = functools.reduce(lambda x, y: x + y, circuits)
>>>>>>> ffbd107e

        start_time = time()
        means = np.real(self._expectation_value.compute_expectation(params=param_bindings))

        if self._callback is not None:
            stds = np.real(self._expectation_value.compute_standard_deviation(params=param_bindings))
            for i, param_set in enumerate(parameter_sets):
                self._eval_count += 1
                self._callback(self._eval_count, param_set, means[i], stds[i])
        # TODO I would like to change the callback to the following, to allow one to access an accurate picture of
        #  the evaluation steps, and to distinguish between single energy and gradient evaluations.
        if self._callback is not None and False:
            self._callback(self._eval_count, parameter_sets, means, stds)

        end_time = time()
        logger.info('Energy evaluation returned %s - %.5f (ms), eval count: %s',
                    means, (end_time - start_time) * 1000, self._eval_count)

        return means if len(means) > 1 else means[0]

    def get_optimal_cost(self):
        if 'opt_params' not in self._ret:
            raise AquaError("Cannot return optimal cost before running the "
                            "algorithm to find optimal params.")
        return self._ret['min_val']

    def get_optimal_circuit(self):
        if 'opt_params' not in self._ret:
            raise AquaError("Cannot find optimal circuit before running the "
                            "algorithm to find optimal params.")
        return self._var_form.construct_circuit(self._ret['opt_params'])

    def get_optimal_vector(self):
        # pylint: disable=import-outside-toplevel
        from qiskit.aqua.utils.run_circuits import find_regs_by_name

        if 'opt_params' not in self._ret:
            raise AquaError("Cannot find optimal vector before running the "
                            "algorithm to find optimal params.")
        qc = self.get_optimal_circuit()
        if self._quantum_instance.is_statevector:
            ret = self._quantum_instance.execute(qc)
            self._ret['min_vector'] = ret.get_statevector(qc)
        else:
            c = ClassicalRegister(qc.width(), name='c')
            q = find_regs_by_name(qc, 'q')
            qc.add_register(c)
            qc.barrier(q)
            qc.measure(q, c)
            ret = self._quantum_instance.execute(qc)
            self._ret['min_vector'] = ret.get_counts(qc)
        return self._ret['min_vector']

    @property
    def optimal_params(self):
        if 'opt_params' not in self._ret:
            raise AquaError("Cannot find optimal params before running the algorithm.")
        return self._ret['opt_params']


class VQEResult(VQResult, MinimumEigensolverResult):
    """ VQE Result."""

    @property
    def cost_function_evals(self) -> int:
        """ Returns number of cost optimizer evaluations """
        return self.get('cost_function_evals')

    @cost_function_evals.setter
    def cost_function_evals(self, value: int) -> None:
        """ Sets number of cost function evaluations """
        self.data['cost_function_evals'] = value

    def __getitem__(self, key: object) -> object:
        if key == 'eval_count':
            warnings.warn('eval_count deprecated, use cost_function_evals property.',
                          DeprecationWarning)
            return super().__getitem__('cost_function_evals')

        try:
            return VQResult.__getitem__(self, key)
        except KeyError:
            return MinimumEigensolverResult.__getitem__(self, key)<|MERGE_RESOLUTION|>--- conflicted
+++ resolved
@@ -29,22 +29,12 @@
 from qiskit.circuit import ParameterVector
 
 from qiskit.aqua import AquaError
-<<<<<<< HEAD
 from qiskit.aqua.operators import OperatorBase, ExpectationBase, StateFnCircuit
-from qiskit.aqua.components.optimizers import Optimizer
-from qiskit.aqua.components.variational_forms import VariationalForm
-=======
-from qiskit.aqua.operators import (TPBGroupedWeightedPauliOperator, WeightedPauliOperator,
-                                   MatrixOperator, op_converter)
-from qiskit.aqua.utils.backend_utils import (is_statevector_backend,
-                                             is_aer_provider)
-from qiskit.aqua.operators import BaseOperator
 from qiskit.aqua.components.optimizers import Optimizer, SLSQP
 from qiskit.aqua.components.variational_forms import VariationalForm, RY
 from qiskit.aqua.utils.validation import validate_min
 from ..vq_algorithm import VQAlgorithm, VQResult
 from .minimum_eigen_solver import MinimumEigensolver, MinimumEigensolverResult
->>>>>>> ffbd107e
 
 logger = logging.getLogger(__name__)
 
@@ -88,22 +78,13 @@
     """
 
     def __init__(self,
-<<<<<<< HEAD
-                 operator: OperatorBase,
-                 var_form: VariationalForm,
-                 optimizer: Optimizer,
+                 operator: Optional[OperatorBase] = None,
+                 var_form: Optional[VariationalForm] = None,
+                 optimizer: Optional[Optimizer] = None,
                  initial_point: Optional[np.ndarray] = None,
                  expectation_value: Optional[ExpectationBase] = None,
                  max_evals_grouped: int = 1,
                  # TODO delete usage of aux_operators in favor of ExpectationValue
-=======
-                 operator: Optional[BaseOperator] = None,
-                 var_form: Optional[VariationalForm] = None,
-                 optimizer: Optional[Optimizer] = None,
-                 initial_point: Optional[np.ndarray] = None,
-                 max_evals_grouped: int = 1,
-                 aux_operators: Optional[List[BaseOperator]] = None,
->>>>>>> ffbd107e
                  callback: Optional[Callable[[int, np.ndarray, float, float], None]] = None,
                  # TODO delete all instances of auto_conversion
                  ) -> None:
@@ -150,7 +131,6 @@
                          optimizer=optimizer,
                          cost_fn=self._energy_evaluation,
                          initial_point=initial_point)
-<<<<<<< HEAD
         self._ret = None
         self._eval_time = None
         self._optimizer.set_max_evals_grouped(max_evals_grouped)
@@ -165,21 +145,7 @@
 
         self._eval_count = 0
         logger.info(self.print_settings())
-        self._var_form_params = ParameterVector('θ', self._var_form.num_parameters)
-
-=======
-
-        self._in_operator = None
-        self._operator = None
-        self._in_aux_operators = None
-        self._aux_operators = None
-        self._callback = callback
-        self._auto_conversion = auto_conversion
-
-        self._use_simulator_snapshot_mode = None
-        self._ret = None
-        self._eval_time = None
-        self._eval_count = 0
+        self._var_form_params = None
 
         logger.info(self.print_settings())
         self._var_form_params = None
@@ -216,6 +182,9 @@
     def aux_operators(self, aux_operators: List[BaseOperator]) -> None:
         """ Set aux operators """
         self._in_aux_operators = aux_operators
+        if self.var_form is not None:
+            self._var_form_params = ParameterVector('θ', self.var_form.num_parameters)
+        self._parameterized_circuits = None
 
     @VQAlgorithm.var_form.setter
     def var_form(self, var_form: VariationalForm):
@@ -246,7 +215,6 @@
         if optimizer is not None:
             optimizer.set_max_evals_grouped(self._max_evals_grouped)
 
->>>>>>> ffbd107e
     @property
     def setting(self):
         """Prepare the setting of VQE as a string."""
@@ -282,122 +250,7 @@
         ret += "===============================================================\n"
         return ret
 
-<<<<<<< HEAD
-    def _run(self):
-=======
-    def _config_the_best_mode(self, operator, backend):
-
-        if not isinstance(operator, (WeightedPauliOperator, MatrixOperator,
-                                     TPBGroupedWeightedPauliOperator)):
-            logger.debug("Unrecognized operator type, skip auto conversion.")
-            return operator
-
-        ret_op = operator
-        if not is_statevector_backend(backend) and not (
-                is_aer_provider(backend)
-                and self._quantum_instance.run_config.shots == 1):
-            if isinstance(operator, (WeightedPauliOperator, MatrixOperator)):
-                logger.debug("When running with Qasm simulator, grouped pauli can "
-                             "save number of measurements. "
-                             "We convert the operator into grouped ones.")
-                ret_op = op_converter.to_tpb_grouped_weighted_pauli_operator(
-                    operator, TPBGroupedWeightedPauliOperator.sorted_grouping)
-        else:
-            if not is_aer_provider(backend):
-                if not isinstance(operator, MatrixOperator):
-                    logger.info("When running with non-Aer statevector simulator, "
-                                "represent operator as a matrix could "
-                                "achieve the better performance. We convert "
-                                "the operator to matrix.")
-                    ret_op = op_converter.to_matrix_operator(operator)
-            else:
-                if not isinstance(operator, WeightedPauliOperator):
-                    logger.info("When running with Aer simulator, "
-                                "represent operator as weighted paulis could "
-                                "achieve the better performance. We convert "
-                                "the operator to weighted paulis.")
-                    ret_op = op_converter.to_weighted_pauli_operator(operator)
-        return ret_op
-
-    def construct_circuit(self, parameter, statevector_mode=False,
-                          use_simulator_snapshot_mode=False, circuit_name_prefix=''):
-        """Generate the circuits.
-
-        Args:
-            parameter (numpy.ndarray): parameters for variational form.
-            statevector_mode (bool, optional): indicate which type of simulator are going to use.
-            use_simulator_snapshot_mode (bool, optional): is backend from AerProvider,
-                            if True and mode is paulis, single circuit is generated.
-            circuit_name_prefix (str, optional): a prefix of circuit name
-
-        Returns:
-            list[QuantumCircuit]: the generated circuits with Hamiltonian.
-        Raises:
-            AquaError: Circuit cannot be created if an operator has not been provided
-        """
-        if self.operator is None:
-            raise AquaError("Operator was never provided")
-
-        wave_function = self._var_form.construct_circuit(parameter)
-        circuits = self._operator.construct_evaluation_circuit(
-            wave_function, statevector_mode,
-            use_simulator_snapshot_mode=use_simulator_snapshot_mode,
-            circuit_name_prefix=circuit_name_prefix)
-        return circuits
-
-    def _eval_aux_ops(self, threshold=1e-12, params=None):
-        if params is None:
-            params = self.optimal_params
-        wavefn_circuit = self._var_form.construct_circuit(params)
-        circuits = []
-        values = []
-        params = []
-        for idx, operator in enumerate(self._aux_operators):
-            if not operator.is_empty():
-                temp_circuit = QuantumCircuit() + wavefn_circuit
-                circuit = operator.construct_evaluation_circuit(
-                    wave_function=temp_circuit,
-                    statevector_mode=self._quantum_instance.is_statevector,
-                    use_simulator_snapshot_mode=self._use_simulator_snapshot_mode,
-                    circuit_name_prefix=str(idx))
-            else:
-                circuit = None
-            circuits.append(circuit)
-
-        if circuits:
-            to_be_simulated_circuits = \
-                functools.reduce(lambda x, y: x + y, [c for c in circuits if c is not None])
-            result = self._quantum_instance.execute(to_be_simulated_circuits)
-
-            for idx, operator in enumerate(self._aux_operators):
-                if operator.is_empty():
-                    mean, std = 0.0, 0.0
-                else:
-                    mean, std = operator.evaluate_with_result(
-                        result=result, statevector_mode=self._quantum_instance.is_statevector,
-                        use_simulator_snapshot_mode=self._use_simulator_snapshot_mode,
-                        circuit_name_prefix=str(idx))
-
-                mean = mean.real if abs(mean.real) > threshold else 0.0
-                std = std.real if abs(std.real) > threshold else 0.0
-                values.append((mean, std))
-
-        if values:
-            aux_op_vals = np.empty([1, len(self._aux_operators), 2])
-            aux_op_vals[0, :] = np.asarray(values)
-            self._ret['aux_ops'] = aux_op_vals
-
-    def compute_minimum_eigenvalue(
-            self, operator: Optional[BaseOperator] = None,
-            aux_operators: Optional[List[BaseOperator]] = None) -> MinimumEigensolverResult:
-        super().compute_minimum_eigenvalue(operator, aux_operators)
-        return self._run()
-
-    def supports_aux_operators(self) -> bool:
-        return True
-
     def _run(self) -> 'VQEResult':
->>>>>>> ffbd107e
         """
         Run the algorithm to compute the minimum eigenvalue.
 
@@ -407,43 +260,18 @@
         Raises:
             AquaError: wrong setting of operator and backend.
         """
-<<<<<<< HEAD
         # TODO delete instances of self._auto_conversion
         # TODO delete all instances of self._use_simulator_snapshot_mode
         # TODO make Expectations throw warnings more aggressively for incompatible operator primitives
 
+        if self.operator is None:
+            raise AquaError("Operator was never provided")
+
+        self._operator = self.operator
+
         if self._expectation_value is None:
             self._expectation_value = ExpectationBase.factory(operator=self._operator,
                                                               backend=self._quantum_instance)
-=======
-        if self.operator is None:
-            raise AquaError("Operator was never provided")
-
-        self._operator = self.operator
-        self._aux_operators = self.aux_operators
-        if self._auto_conversion:
-            self._operator = \
-                self._config_the_best_mode(self._operator, self._quantum_instance.backend)
-            for i in range(len(self._aux_operators)):
-                if not self._aux_operators[i].is_empty():
-                    self._aux_operators[i] = \
-                        self._config_the_best_mode(self._aux_operators[i],
-                                                   self._quantum_instance.backend)
-
-        # sanity check
-        if isinstance(self._operator, MatrixOperator) and not self._quantum_instance.is_statevector:
-            raise AquaError("Non-statevector simulator can not work "
-                            "with `MatrixOperator`, either turn ON "
-                            "auto_conversion or use the proper "
-                            "combination between operator and backend.")
-
-        self._use_simulator_snapshot_mode = (
-            is_aer_provider(self._quantum_instance.backend)
-            and self._quantum_instance.run_config.shots == 1
-            and not self._quantum_instance.noise_config
-            and isinstance(self._operator,
-                           (WeightedPauliOperator, TPBGroupedWeightedPauliOperator)))
->>>>>>> ffbd107e
 
         self._quantum_instance.circuit_summary = True
 
@@ -496,48 +324,11 @@
         """
         num_parameter_sets = len(parameters) // self._var_form.num_parameters
         parameter_sets = np.split(parameters, num_parameter_sets)
-<<<<<<< HEAD
 
         if not self._expectation_value.state:
             ansatz_circuit_op = StateFnCircuit(self._var_form.construct_circuit(self._var_form_params))
             self._expectation_value.state = ansatz_circuit_op
         param_bindings = {self._var_form_params: parameter_sets}
-=======
-        mean_energy = []
-        std_energy = []
-
-        def _build_parameterized_circuits():
-            if self._var_form.support_parameterized_circuit and \
-                    self._parameterized_circuits is None:
-                parameterized_circuits = self.construct_circuit(
-                    self._var_form_params,
-                    statevector_mode=self._quantum_instance.is_statevector,
-                    use_simulator_snapshot_mode=self._use_simulator_snapshot_mode)
-
-                self._parameterized_circuits = \
-                    self._quantum_instance.transpile(parameterized_circuits)
-
-        _build_parameterized_circuits()
-        circuits = []
-        # binding parameters here since the circuits had been transpiled
-        if self._parameterized_circuits is not None:
-            for idx, parameter in enumerate(parameter_sets):
-                curr_param = {self._var_form_params: parameter}
-                for qc in self._parameterized_circuits:
-                    tmp = qc.bind_parameters(curr_param)
-                    tmp.name = str(idx) + tmp.name
-                    circuits.append(tmp)
-            to_be_simulated_circuits = circuits
-        else:
-            for idx, parameter in enumerate(parameter_sets):
-                circuit = self.construct_circuit(
-                    parameter,
-                    statevector_mode=self._quantum_instance.is_statevector,
-                    use_simulator_snapshot_mode=self._use_simulator_snapshot_mode,
-                    circuit_name_prefix=str(idx))
-                circuits.append(circuit)
-            to_be_simulated_circuits = functools.reduce(lambda x, y: x + y, circuits)
->>>>>>> ffbd107e
 
         start_time = time()
         means = np.real(self._expectation_value.compute_expectation(params=param_bindings))
