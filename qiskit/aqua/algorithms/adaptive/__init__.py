--- conflicted
+++ resolved
@@ -18,12 +18,8 @@
 from .vqe.vqe import VQE
 from .qaoa.qaoa import QAOA
 from .vqc.vqc import VQC
-<<<<<<< HEAD
 from .qgan.qgan import QGAN
-from .vqalgorithm import VQAlgorithm
-=======
 from .vq_algorithm import VQAlgorithm
->>>>>>> 5b2a8807
 
 
 __all__ = [
