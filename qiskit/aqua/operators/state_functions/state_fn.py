# -*- coding: utf-8 -*-

# This code is part of Qiskit.
#
# (C) Copyright IBM 2020.
#
# This code is licensed under the Apache License, Version 2.0. You may
# obtain a copy of this license in the LICENSE.txt file in the root directory
# of this source tree or at http://www.apache.org/licenses/LICENSE-2.0.
#
# Any modifications or derivative works of this code must retain this
# copyright notice, and modified files need to carry a notice indicating
# that they have been altered from the originals.

""" StateFn Class """

from typing import Union, Optional, Callable, Set
import numpy as np

from qiskit.quantum_info import Statevector
from qiskit.result import Result
from qiskit import QuantumCircuit
from qiskit.circuit import Instruction, ParameterExpression

from ..operator_base import OperatorBase


class StateFn(OperatorBase):
    """ A class for representing state functions and measurements.

    State functions are defined to be complex functions over a single binary string (as
    compared to an operator, which is defined as a function over two binary strings, or a
    function taking a binary function to another binary function). This function may be
    called by the eval() method.

    Measurements are defined to be functionals over StateFns, taking them to real values.
    Generally, this real value is interpreted to represent the probability of some classical
    state (binary string) being observed from a probabilistic or quantum system represented
    by a StateFn. This leads to the equivalent definition, which is that a measurement m is
    a function over binary strings producing StateFns, such that the probability of measuring
    a given binary string b from a system with StateFn f is equal to the inner
    product between f and m(b).

    NOTE: State functions here are not restricted to wave functions, as there is
    no requirement of normalization.
    """

    @staticmethod
    # pylint: disable=unused-argument,inconsistent-return-statements
    def __new__(cls,
                primitive: Union[str, dict, Result,
                                 list, np.ndarray, Statevector,
                                 QuantumCircuit, Instruction,
                                 OperatorBase] = None,
                coeff: Union[int, float, complex, ParameterExpression] = 1.0,
                is_measurement: bool = False) -> OperatorBase:
        """ A factory method to produce the correct type of StateFn subclass
        based on the primitive passed in. Primitive, coeff, and is_measurement arguments
        are passed into subclass's init() as-is automatically by new()."""

        # Prevents infinite recursion when subclasses are created
        if cls.__name__ != StateFn.__name__:
            return super().__new__(cls)

        # pylint: disable=cyclic-import,import-outside-toplevel
        if isinstance(primitive, (str, dict, Result)):
            from .dict_state_fn import DictStateFn
            return DictStateFn.__new__(DictStateFn)

        if isinstance(primitive, (list, np.ndarray, Statevector)):
            from .vector_state_fn import VectorStateFn
            return VectorStateFn.__new__(VectorStateFn)

        if isinstance(primitive, (QuantumCircuit, Instruction)):
            from .circuit_state_fn import CircuitStateFn
            return CircuitStateFn.__new__(CircuitStateFn)

        if isinstance(primitive, OperatorBase):
            from .operator_state_fn import OperatorStateFn
            return OperatorStateFn.__new__(OperatorStateFn)

    # TODO allow normalization somehow?
    def __init__(self,
                 primitive: Union[str, dict, Result,
                                  list, np.ndarray, Statevector,
                                  QuantumCircuit, Instruction,
                                  OperatorBase] = None,
                 coeff: Union[int, float, complex, ParameterExpression] = 1.0,
                 is_measurement: bool = False) -> None:
        """
        Args:
            primitive: The operator primitive being wrapped.
            coeff: A coefficient by which to multiply the state function.
            is_measurement: Whether the StateFn is a measurement operator
        """
        self._primitive = primitive
        self._is_measurement = is_measurement
        self._coeff = coeff

    @property
    def primitive(self):
        """ returns primitive """
        return self._primitive

    @property
    def coeff(self) -> Union[int, float, complex, ParameterExpression]:
        """ returns coeff """
        return self._coeff

    @property
    def is_measurement(self) -> bool:
        """ return if is measurement """
        return self._is_measurement

    def primitive_strings(self) -> Set[str]:
        raise NotImplementedError

    @property
    def num_qubits(self) -> int:
        raise NotImplementedError

    def add(self, other: OperatorBase) -> OperatorBase:
        raise NotImplementedError

    def adjoint(self) -> OperatorBase:
        raise NotImplementedError

    def equals(self, other: OperatorBase) -> bool:
        if not isinstance(other, type(self)) or not self.coeff == other.coeff:
            return False

        return self.primitive == other.primitive
        # Will return NotImplementedError if not supported

    def mul(self, scalar: Union[int, float, complex, ParameterExpression]) -> OperatorBase:
        """ Scalar multiply. Overloaded by * in OperatorBase.

        Doesn't multiply Statevector until to_matrix() or to_vector() is
        called to keep things lazy and avoid big
        copies.
        TODO figure out if this is a bad idea.
         """
        if not isinstance(scalar, (int, float, complex, ParameterExpression)):
            raise ValueError('Operators can only be scalar multiplied by float or complex, not '
                             '{} of type {}.'.format(scalar, type(scalar)))

        return self.__class__(self.primitive,
                              coeff=self.coeff * scalar,
                              is_measurement=self.is_measurement)

    def tensor(self, other: OperatorBase) -> OperatorBase:
<<<<<<< HEAD
        r""" Return tensor product between self and other, overloaded by ``^``.
=======
        r"""
        Return tensor product between self and other, overloaded by ``^``.
>>>>>>> 7341fb2b
        Note: You must be conscious of Qiskit's big-endian bit printing
        convention. Meaning, Plus.tensor(Zero)
        produces a \|+⟩ on qubit 0 and a \|0⟩ on qubit 1, or \|+⟩⨂\|0⟩, but
        would produce a QuantumCircuit like

            \|0⟩--
            \|+⟩--

        Because Terra prints circuits and results with qubit 0
        at the end of the string or circuit.

        Args:
            other: The ``OperatorBase`` to tensor product with self.

        Returns:
            An ``OperatorBase`` equivalent to the tensor product of self and other.
        """
        raise NotImplementedError

    def tensorpower(self, other: int) -> Union[OperatorBase, int]:
        """ Tensor product with Self Multiple Times """
        if not isinstance(other, int) or other <= 0:
            raise TypeError('Tensorpower can only take positive int arguments')
        temp = StateFn(self.primitive,
                       coeff=self.coeff,
                       is_measurement=self.is_measurement)
        for _ in range(other - 1):
            temp = temp.tensor(self)
        return temp

    def _check_zero_for_composition_and_expand(self, other: OperatorBase) \
            -> (OperatorBase, OperatorBase):
        new_self = self
        # pylint: disable=import-outside-toplevel
        if not self.num_qubits == other.num_qubits:
            from qiskit.aqua.operators import Zero
            if self == StateFn({'0': 1}, is_measurement=True):
                # Zero is special - we'll expand it to the correct qubit number.
                new_self = StateFn('0' * self.num_qubits, is_measurement=True)
            elif other == Zero:
                # Zero is special - we'll expand it to the correct qubit number.
                other = StateFn('0' * self.num_qubits)
            else:
                raise ValueError(
                    'Composition is not defined over Operators of different dimensions, {} and {}, '
                    'respectively.'.format(self.num_qubits, other.num_qubits))

        return new_self, other

    def to_matrix(self, massive: bool = False) -> np.ndarray:
        """ Return NumPy vector representing StateFn evaluated on each basis state. Warn if more
        than 16 qubits to force having to set ``massive=True`` if such a large vector is desired.
        Must be overridden by child classes.

        NOTE: This does not return a density matrix, it returns a classical matrix containing
        the quantum or classical vector representing the evaluation of the state function on
        each binary basis state. Do not assume this is is a normalized quantum or classical
        probability vector. If we allowed this to return a density matrix, then we would need
        to change the definition of composition to be ~Op @ StateFn @ Op for those cases,
        whereas by this methodology we can ensure that composition always means Op @ StateFn.
        """
        raise NotImplementedError

    def to_density_matrix(self, massive: bool = False) -> np.ndarray:
        """ Return matrix representing product of StateFn evaluated on pairs of basis states.
        Overridden by child classes."""
        raise NotImplementedError

    def compose(self, other: OperatorBase) -> OperatorBase:
        """ Composition (Linear algebra-style: A@B(x) = A(B(x))) is not well defined for states
        in the binary function model, but is well defined for measurements. """
        # TODO maybe allow outers later to produce density operators or projectors, but not yet.
        if not self.is_measurement:
            raise ValueError(
                'Composition with a Statefunction in the first operand is not defined.')

        new_self, other = self._check_zero_for_composition_and_expand(other)
        # TODO maybe include some reduction here in the subclasses - vector and Op, op and Op, etc.
        # pylint: disable=import-outside-toplevel
        from qiskit.aqua.operators import CircuitOp

        if self.primitive == {'0' * self.num_qubits: 1.0} and isinstance(other, CircuitOp):
            # Returning CircuitStateFn
            return StateFn(other.primitive, is_measurement=self.is_measurement,
                           coeff=self.coeff * other.coeff)

        from qiskit.aqua.operators import ComposedOp
        return ComposedOp([new_self, other])

    def power(self, exponent: int) -> OperatorBase:
        """ Compose with Self Multiple Times, undefined for StateFns. """
        raise ValueError('Composition power over Statefunctions or Measurements is not defined.')

    def __str__(self) -> str:
        """Overload str() """
        prim_str = str(self.primitive)
        if self.coeff == 1.0:
            return "{}({})".format('StateFunction' if not self.is_measurement
                                   else 'Measurement', self.coeff)
        else:
            return "{}({}) * {}".format('StateFunction' if not self.is_measurement
                                        else 'Measurement',
                                        self.coeff,
                                        prim_str)

    def __repr__(self) -> str:
        """Overload str() """
        return "{}({}, coeff={}, is_measurement={})".format(self.__class__.__name__,
                                                            repr(self.primitive),
                                                            self.coeff, self.is_measurement)

    def eval(self,
             front: Union[str, dict, np.ndarray,
                          OperatorBase] = None) -> Union[OperatorBase, float, complex]:
        """ Evaluate the State function given a basis string, dict, or state (if measurement). """
        raise NotImplementedError

    def bind_parameters(self, param_dict: dict) -> OperatorBase:
        """ bind parameters """
        param_value = self.coeff
        if isinstance(self.coeff, ParameterExpression):
            unrolled_dict = self._unroll_param_dict(param_dict)
            if isinstance(unrolled_dict, list):
                # pylint: disable=import-outside-toplevel
                from ..combo_operators.list_op import ListOp
                return ListOp([self.bind_parameters(param_dict) for param_dict in unrolled_dict])
            coeff_param = list(self.coeff.parameters)[0]
            if coeff_param in unrolled_dict:
                # TODO what do we do about complex?
                value = unrolled_dict[coeff_param]
                param_value = float(self.coeff.bind({coeff_param: value}))
        return self.__class__(self.primitive, is_measurement=self.is_measurement, coeff=param_value)

    # Try collapsing primitives where possible. Nothing to collapse here.
    def reduce(self) -> OperatorBase:
        return self

    # Recurse into StateFn's operator with a converter if primitive is an operator.
    def traverse(self,
                 convert_fn: Callable,
                 coeff: Optional[Union[int, float, complex, ParameterExpression]] = None
                 ) -> OperatorBase:
        """ Apply the convert_fn to each node in the oplist. """
        return StateFn(convert_fn(self.primitive),
                       coeff=coeff or self.coeff, is_measurement=self.is_measurement)

    def to_matrix_op(self, massive: bool = False) -> OperatorBase:
        """ Return a ``VectorStateFn`` for this ``StateFn``. """
        # pylint: disable=cyclic-import,import-outside-toplevel
        from .vector_state_fn import VectorStateFn
        return VectorStateFn(self.to_matrix(massive=massive), is_measurement=self.is_measurement)

    # TODO to_dict_op

    def sample(self,
               shots: int = 1024,
               massive: bool = False,
               reverse_endianness: bool = False) -> dict:
        """ Sample the state function as a normalized probability distribution. Returns dict of
        bitstrings in order of probability, with values being probability. """
        raise NotImplementedError<|MERGE_RESOLUTION|>--- conflicted
+++ resolved
@@ -149,12 +149,8 @@
                               is_measurement=self.is_measurement)
 
     def tensor(self, other: OperatorBase) -> OperatorBase:
-<<<<<<< HEAD
-        r""" Return tensor product between self and other, overloaded by ``^``.
-=======
         r"""
         Return tensor product between self and other, overloaded by ``^``.
->>>>>>> 7341fb2b
         Note: You must be conscious of Qiskit's big-endian bit printing
         convention. Meaning, Plus.tensor(Zero)
         produces a \|+⟩ on qubit 0 and a \|0⟩ on qubit 1, or \|+⟩⨂\|0⟩, but
