# -*- coding: utf-8 -*-

# This code is part of Qiskit.
#
# (C) Copyright IBM 2020.
#
# This code is licensed under the Apache License, Version 2.0. You may
# obtain a copy of this license in the LICENSE.txt file in the root directory
# of this source tree or at http://www.apache.org/licenses/LICENSE-2.0.
#
# Any modifications or derivative works of this code must retain this
# copyright notice, and modified files need to carry a notice indicating
# that they have been altered from the originals.

""" CircuitStateFn Class """


from typing import Union, Set
import numpy as np

from qiskit import QuantumCircuit, BasicAer, execute
from qiskit.circuit import Instruction, ParameterExpression
from qiskit.extensions import Initialize, IGate

from ..operator_base import OperatorBase
from ..combo_operators.summed_op import SummedOp
from .state_fn import StateFn


class CircuitStateFn(StateFn):
    """
    A class for representing state functions and measurements.

    State functions are defined to be complex functions over a single binary string
    (as compared to an operator,
    which is defined as a function over two binary strings, or a function taking
    a binary function to another
    binary function). This function may be called by the eval() method.

    Measurements are defined to be functionals over StateFns, taking them to real values.
    Generally, this real value
    is interpreted to represent the probability of some classical state (binary string)
    being observed from a
    probabilistic or quantum system represented by a StateFn. This leads to the
    equivalent definition, which is that
    a measurement m is a function over binary strings producing StateFns, such that
    the probability of measuring
    a given binary string b from a system with StateFn f is equal to the inner
    product between f and m(b).

    NOTE: State functions here are not restricted to wave functions,
          as there is no requirement of normalization.
    """

    # TODO allow normalization somehow?
    def __init__(self,
                 primitive: Union[QuantumCircuit, Instruction] = None,
                 coeff: Union[int, float, complex, ParameterExpression] = 1.0,
                 is_measurement: bool = False) -> None:
        """
        Args:
            primitive: The operator primitive being wrapped.
            coeff: A coefficient by which to multiply the state function.
            is_measurement: Whether the StateFn is a measurement operator.
        Raises:
            TypeError: invalid parameters.
        """
        if isinstance(primitive, Instruction):
            qc = QuantumCircuit(primitive.num_qubits)
            qc.append(primitive, qargs=range(primitive.num_qubits))
            primitive = qc

        if not isinstance(primitive, QuantumCircuit):
            raise TypeError('CircuitStateFn can only be instantiated '
                            'with QuantumCircuit, not {}'.format(type(primitive)))

        super().__init__(primitive, coeff=coeff, is_measurement=is_measurement)

    @staticmethod
    def from_dict(density_dict: dict) -> OperatorBase:
        """ from dictionary """
        # If the dict is sparse (elements <= qubits), don't go
        # building a statevector to pass to Qiskit's
        # initializer, just create a sum.
        if len(density_dict) <= len(list(density_dict.keys())[0]):
            statefn_circuits = []
            for bstr, prob in density_dict.items():
                qc = QuantumCircuit(len(bstr))
                # NOTE: Reversing endianness!!
                for (index, bit) in enumerate(reversed(bstr)):
                    if bit == '1':
                        qc.x(index)
                sf_circuit = CircuitStateFn(qc, coeff=prob)
                statefn_circuits += [sf_circuit]
            if len(statefn_circuits) == 1:
                return statefn_circuits[0]
            else:
                return SummedOp(statefn_circuits)
        else:
            sf_dict = StateFn(density_dict)
            return CircuitStateFn.from_vector(sf_dict.to_matrix())

    @staticmethod
    def from_vector(statevector: np.ndarray) -> OperatorBase:
        """ from vector """
        normalization_coeff = np.linalg.norm(statevector)
        normalized_sv = statevector / normalization_coeff
        if not np.all(np.abs(statevector) == statevector):
            raise ValueError('Qiskit circuit Initializer cannot handle non-positive statevectors.')
        return CircuitStateFn(Initialize(normalized_sv), coeff=normalization_coeff)

    def primitive_strings(self) -> Set[str]:
        return {'QuantumCircuit'}

    @property
    def num_qubits(self) -> int:
        return self.primitive.num_qubits

    def add(self, other: OperatorBase) -> OperatorBase:
        if not self.num_qubits == other.num_qubits:
            raise ValueError('Sum over operators with different numbers of qubits, '
                             '{} and {}, is not well '
                             'defined'.format(self.num_qubits, other.num_qubits))

        if isinstance(other, CircuitStateFn) and self.primitive == other.primitive:
            return CircuitStateFn(self.primitive, coeff=self.coeff + other.coeff)

        # Covers all else.
        return SummedOp([self, other])

    def adjoint(self) -> OperatorBase:
        return CircuitStateFn(self.primitive.inverse(),
                              coeff=np.conj(self.coeff),
                              is_measurement=(not self.is_measurement))

    def compose(self, other: OperatorBase) -> OperatorBase:
        if not self.is_measurement:
            raise ValueError(
                'Composition with a Statefunctions in the first operand is not defined.')

        new_self, other = self._check_zero_for_composition_and_expand(other)

        # pylint: disable=cyclic-import,import-outside-toplevel
        from ..primitive_operators.circuit_op import CircuitOp
        from ..primitive_operators.pauli_op import PauliOp
        from ..primitive_operators.matrix_op import MatrixOp

        if isinstance(other, (PauliOp, CircuitOp, MatrixOp)):
            op_circuit_self = CircuitOp(self.primitive)

            # Avoid reimplementing compose logic
            composed_op_circs = op_circuit_self.compose(other.to_circuit_op())

            # Returning CircuitStateFn
            return CircuitStateFn(composed_op_circs.primitive,
                                  is_measurement=self.is_measurement,
                                  coeff=self.coeff * other.coeff)

        if isinstance(other, CircuitStateFn) and self.is_measurement:
            from .. import Zero
            return self.compose(CircuitOp(other.primitive,
                                          other.coeff)).compose(Zero ^ self.num_qubits)

        from qiskit.aqua.operators import ComposedOp
        return ComposedOp([new_self, other])

    def tensor(self, other: OperatorBase) -> OperatorBase:
<<<<<<< HEAD
        r""" Return tensor product between self and other, overloaded by ``^``.
        Note: You must be conscious of Qiskit's big-endian bit printing convention.
        Meaning, Plus.tensor(Zero)
        produces a \|+⟩ on qubit 0 and a \|0⟩ on qubit 1, or \|+⟩⨂\|0⟩, but would produce
        a QuantumCircuit like
=======
        r"""
        Return tensor product between self and other, overloaded by ``^``.

        Note: You must be conscious of Qiskit's big-endian bit printing convention.
        Meaning, Plus.tensor(Zero)
        produces a \|+⟩ on qubit 0 and a \|0⟩ on qubit 1, or \|+⟩⨂\|0⟩, but would produce
        a QuantumCircuit like:
>>>>>>> 7341fb2b

            \|0⟩--
            \|+⟩--

        Because Terra prints circuits and results with qubit 0 at the end of the string or circuit.

        Args:
            other: The ``OperatorBase`` to tensor product with self.
        Returns:
            An ``OperatorBase`` equivalent to the tensor product of self and other.
        """
        # pylint: disable=import-outside-toplevel
        if isinstance(other, CircuitStateFn) and other.is_measurement == self.is_measurement:
            # Avoid reimplementing tensor, just use CircuitOp's
            from ..primitive_operators.circuit_op import CircuitOp
            from ..operator_globals import Zero
            c_op_self = CircuitOp(self.primitive, self.coeff)
            c_op_other = CircuitOp(other.primitive, other.coeff)
            return c_op_self.tensor(c_op_other).compose(Zero)
        # pylint: disable=cyclic-import
        from ..combo_operators.tensored_op import TensoredOp
        return TensoredOp([self, other])

    def to_density_matrix(self, massive: bool = False) -> np.ndarray:
        """
        Return numpy matrix of density operator, warn if more than 16 qubits to
        force the user to set
        massive=True if they want such a large matrix. Generally big methods like this
        should require the use of a
        converter, but in this case a convenience method for quick hacking and access
        to classical tools is
        appropriate.
        """

        if self.num_qubits > 16 and not massive:
            raise ValueError(
                'to_matrix will return an exponentially large matrix,'
                ' in this case {0}x{0} elements.'
                ' Set massive=True if you want to proceed.'.format(2 ** self.num_qubits))

        # Rely on VectorStateFn's logic here.
        return StateFn(self.to_matrix() * self.coeff).to_density_matrix()

    def to_matrix(self, massive: bool = False) -> np.ndarray:
        if self.num_qubits > 16 and not massive:
            raise ValueError(
                'to_vector will return an exponentially large vector, in this case {0} elements.'
                ' Set massive=True if you want to proceed.'.format(2 ** self.num_qubits))

        # Need to adjoint to get forward statevector and then reverse
        if self.is_measurement:
            return np.conj(self.adjoint().to_matrix())
        qc = self.to_circuit(meas=False)
        statevector_backend = BasicAer.get_backend('statevector_simulator')
        statevector = execute(qc,
                              statevector_backend,
                              optimization_level=0).result().get_statevector()
        return statevector * self.coeff

    def __str__(self) -> str:
        qc = self.reduce().to_circuit()
        prim_str = str(qc.draw(output='text'))
        if self.coeff == 1.0:
            return "{}(\n{}\n)".format('CircuitStateFn' if not self.is_measurement
                                       else 'CircuitMeasurement', prim_str)
        else:
            return "{}(\n{}\n) * {}".format('CircuitStateFn' if not self.is_measurement
                                            else 'CircuitMeasurement',
                                            prim_str,
                                            self.coeff)

    def bind_parameters(self, param_dict: dict) -> OperatorBase:
        param_value = self.coeff
        qc = self.primitive
        if isinstance(self.coeff, ParameterExpression) or self.primitive.parameters:
            unrolled_dict = self._unroll_param_dict(param_dict)
            if isinstance(unrolled_dict, list):
                # pylint: disable=import-outside-toplevel
                from ..combo_operators.list_op import ListOp
                return ListOp([self.bind_parameters(param_dict) for param_dict in unrolled_dict])
            if self.coeff in unrolled_dict:
                # TODO what do we do about complex?
                param_value = float(self.coeff.bind(unrolled_dict[self.coeff]))
            if all(param in unrolled_dict for param in self.primitive.parameters):
                qc = self.to_circuit().bind_parameters(param_dict)
        return self.__class__(qc, coeff=param_value)

    def eval(self,
             front: Union[str, dict, np.ndarray,
                          OperatorBase] = None) -> Union[OperatorBase, float, complex]:
        if not self.is_measurement and isinstance(front, OperatorBase):
            raise ValueError(
                'Cannot compute overlap with StateFn or Operator if not Measurement. Try taking '
                'sf.adjoint() first to convert to measurement.')

        # pylint: disable=import-outside-toplevel
        from ..combo_operators.list_op import ListOp
        from ..primitive_operators.pauli_op import PauliOp
        from ..primitive_operators.matrix_op import MatrixOp
        from ..primitive_operators.circuit_op import CircuitOp

        if isinstance(front, ListOp) and front.distributive:
            return front.combo_fn([self.eval(front.coeff * front_elem)
                                   for front_elem in front.oplist])

        # Composable with circuit
        if isinstance(front, (PauliOp, CircuitOp, MatrixOp, CircuitStateFn)):
            new_front = self.compose(front)
            return new_front.eval()

        return self.to_matrix_op().eval(front)

    def to_circuit(self, meas: bool = False) -> QuantumCircuit:
        """ Return QuantumCircuit representing StateFn """
        if meas:
            qc = QuantumCircuit(self.num_qubits, self.num_qubits)
            qc.append(self.to_instruction(), qargs=range(self.primitive.num_qubits))
            qc.measure(qubit=range(self.num_qubits), cbit=range(self.num_qubits))
            return qc.decompose()
        else:
            return self.primitive

    def to_circuit_op(self) -> OperatorBase:
        """ Return StateFnCircuit corresponding to this StateFn."""
        return self

    def to_instruction(self):
        """ Return Instruction corresponding to primitive. """
        return self.primitive.to_instruction()

    # TODO specify backend?
    def sample(self,
               shots: int = 1024,
               massive: bool = False,
               reverse_endianness: bool = False) -> dict:
        """
        Sample the state function as a normalized probability distribution. Returns dict of
        bitstrings in order of probability, with values being probability.
        """
        if self.num_qubits > 16 and not massive:
            raise ValueError(
                'to_vector will return an exponentially large vector, in this case {0} elements.'
                ' Set massive=True if you want to proceed.'.format(2 ** self.num_qubits))

        qc = self.to_circuit(meas=True)
        qasm_backend = BasicAer.get_backend('qasm_simulator')
        counts = execute(qc, qasm_backend, optimization_level=0, shots=shots).result().get_counts()
        if reverse_endianness:
            scaled_dict = {bstr[::-1]: (prob / shots) for (bstr, prob) in counts.items()}
        else:
            scaled_dict = {bstr: (prob / shots) for (bstr, prob) in counts.items()}
        return dict(sorted(scaled_dict.items(), key=lambda x: x[1], reverse=True))

    # Warning - modifying primitive!!
    def reduce(self) -> OperatorBase:
        if self.primitive.data is not None:
            for i, inst_context in enumerate(self.primitive.data):
                [gate, _, _] = inst_context
                if isinstance(gate, IGate):
                    del self.primitive.data[i]
        return self<|MERGE_RESOLUTION|>--- conflicted
+++ resolved
@@ -165,21 +165,12 @@
         return ComposedOp([new_self, other])
 
     def tensor(self, other: OperatorBase) -> OperatorBase:
-<<<<<<< HEAD
-        r""" Return tensor product between self and other, overloaded by ``^``.
-        Note: You must be conscious of Qiskit's big-endian bit printing convention.
-        Meaning, Plus.tensor(Zero)
-        produces a \|+⟩ on qubit 0 and a \|0⟩ on qubit 1, or \|+⟩⨂\|0⟩, but would produce
-        a QuantumCircuit like
-=======
         r"""
         Return tensor product between self and other, overloaded by ``^``.
-
         Note: You must be conscious of Qiskit's big-endian bit printing convention.
         Meaning, Plus.tensor(Zero)
         produces a \|+⟩ on qubit 0 and a \|0⟩ on qubit 1, or \|+⟩⨂\|0⟩, but would produce
         a QuantumCircuit like:
->>>>>>> 7341fb2b
 
             \|0⟩--
             \|+⟩--
