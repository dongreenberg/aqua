# -*- coding: utf-8 -*-

# This code is part of Qiskit.
#
# (C) Copyright IBM 2019.
#
# This code is licensed under the Apache License, Version 2.0. You may
# obtain a copy of this license in the LICENSE.txt file in the root directory
# of this source tree or at http://www.apache.org/licenses/LICENSE-2.0.
#
# Any modifications or derivative works of this code must retain this
# copyright notice, and modified files need to carry a notice indicating
# that they have been altered from the originals.

"""
Relative Phase Toffoli Gates.
"""

from qiskit.circuit import QuantumCircuit, Qubit
from qiskit.qasm import pi

from qiskit.aqua import AquaError


def _apply_rccx(circ, a, b, c):
    circ.u2(0, pi, c)  # h
    circ.u1(pi / 4, c)  # t
    circ.cx(b, c)
    circ.u1(-pi / 4, c)  # tdg
    circ.cx(a, c)
    circ.u1(pi / 4, c)  # t
    circ.cx(b, c)
    circ.u1(-pi / 4, c)  # tdg
    circ.u2(0, pi, c)  # h


def _apply_rcccx(circ, a, b, c, d):
    circ.u2(0, pi, d)  # h
    circ.u1(pi / 4, d)  # t
    circ.cx(c, d)
    circ.u1(-pi / 4, d)  # tdg
    circ.u2(0, pi, d)  # h
    circ.cx(a, d)
    circ.u1(pi / 4, d)  # t
    circ.cx(b, d)
    circ.u1(-pi / 4, d)  # tdg
    circ.cx(a, d)
    circ.u1(pi / 4, d)  # t
    circ.cx(b, d)
    circ.u1(-pi / 4, d)  # tdg
    circ.u2(0, pi, d)  # h
    circ.u1(pi / 4, d)  # t
    circ.cx(c, d)
    circ.u1(-pi / 4, d)  # tdg
    circ.u2(0, pi, d)  # h


def rccx(self, q_control_1, q_control_2, q_target):
    """
    Apply 2-Control Relative-Phase Toffoli gate from q_control_1 and q_control_2 to q_target.

    The implementation is based on https://arxiv.org/pdf/1508.03273.pdf Figure 3

    Args:
        self (QuantumCircuit): The QuantumCircuit object to apply the rccx gate on.
<<<<<<< HEAD
        q_control_1 ((QuantumRegister, int)): The 1st control qubit.
        q_control_2 ((QuantumRegister, int)): The 2nd control qubit.
        q_target ((QuantumRegister, int)): The target qubit.
=======
        q_control_1 (Qubit): The 1st control qubit.
        q_control_2 (Qubit): The 2nd control qubit.
        q_target (Qubit): The target qubit.
>>>>>>> 0a5e828d
        
    """
    if not isinstance(q_control_1, Qubit):
        raise AquaError('A qubit is expected for the first control.')
    if not self.has_register(q_control_1.register):
        raise AquaError('The first control qubit is expected to be part of the circuit.')

    if not isinstance(q_control_2, Qubit):
        raise AquaError('A qubit is expected for the second control.')
    if not self.has_register(q_control_2.register):
        raise AquaError('The second control qubit is expected to be part of the circuit.')

    if not isinstance(q_target, Qubit):
        raise AquaError('A qubit is expected for the target.')
    if not self.has_register(q_target.register):
        raise AquaError('The target qubit is expected to be part of the circuit.')
    self._check_dups([q_control_1, q_control_2, q_target])
    _apply_rccx(self, q_control_1, q_control_2, q_target)


def rcccx(self, q_control_1, q_control_2, q_control_3, q_target):
    """
    Apply 3-Control Relative-Phase Toffoli gate from q_control_1, q_control_2, and q_control_3 to q_target.

    The implementation is based on https://arxiv.org/pdf/1508.03273.pdf Figure 4

    Args:
        self (QuantumCircuit): The QuantumCircuit object to apply the rcccx gate on.
<<<<<<< HEAD
        q_control_1 ((QuantumRegister, int)): The 1st control qubit.
        q_control_2 ((QuantumRegister, int)): The 2nd control qubit.
        q_control_3 ((QuantumRegister, int)): The 3rd control qubit.
        q_target ((QuantumRegister, int)): The target qubit.
=======
        q_control_1 (Qubit): The 1st control qubit.
        q_control_2 (Qubit): The 2nd control qubit.
        q_control_3 (Qubit): The 3rd control qubit.
        q_target (Qubit): The target qubit.
>>>>>>> 0a5e828d

    """
    if not isinstance(q_control_1, Qubit):
        raise AquaError('A qubit is expected for the first control.')
    if not self.has_register(q_control_1.register):
        raise AquaError('The first control qubit is expected to be part of the circuit.')

    if not isinstance(q_control_2, Qubit):
        raise AquaError('A qubit is expected for the second control.')
    if not self.has_register(q_control_2.register):
        raise AquaError('The second control qubit is expected to be part of the circuit.')

    if not isinstance(q_control_3, Qubit):
        raise AquaError('A qubit is expected for the third control.')
    if not self.has_register(q_control_3.register):
        raise AquaError('The third control qubit is expected to be part of the circuit.')

    if not isinstance(q_target, Qubit):
        raise AquaError('A qubit is expected for the target.')
    if not self.has_register(q_target.register):
        raise AquaError('The target qubit is expected to be part of the circuit.')

    self._check_dups([q_control_1, q_control_2, q_control_3, q_target])
    _apply_rcccx(self, q_control_1, q_control_2, q_control_3, q_target)


QuantumCircuit.rccx = rccx
QuantumCircuit.rcccx = rcccx<|MERGE_RESOLUTION|>--- conflicted
+++ resolved
@@ -63,15 +63,9 @@
 
     Args:
         self (QuantumCircuit): The QuantumCircuit object to apply the rccx gate on.
-<<<<<<< HEAD
-        q_control_1 ((QuantumRegister, int)): The 1st control qubit.
-        q_control_2 ((QuantumRegister, int)): The 2nd control qubit.
-        q_target ((QuantumRegister, int)): The target qubit.
-=======
         q_control_1 (Qubit): The 1st control qubit.
         q_control_2 (Qubit): The 2nd control qubit.
         q_target (Qubit): The target qubit.
->>>>>>> 0a5e828d
         
     """
     if not isinstance(q_control_1, Qubit):
@@ -100,17 +94,10 @@
 
     Args:
         self (QuantumCircuit): The QuantumCircuit object to apply the rcccx gate on.
-<<<<<<< HEAD
-        q_control_1 ((QuantumRegister, int)): The 1st control qubit.
-        q_control_2 ((QuantumRegister, int)): The 2nd control qubit.
-        q_control_3 ((QuantumRegister, int)): The 3rd control qubit.
-        q_target ((QuantumRegister, int)): The target qubit.
-=======
         q_control_1 (Qubit): The 1st control qubit.
         q_control_2 (Qubit): The 2nd control qubit.
         q_control_3 (Qubit): The 3rd control qubit.
         q_target (Qubit): The target qubit.
->>>>>>> 0a5e828d
 
     """
     if not isinstance(q_control_1, Qubit):
