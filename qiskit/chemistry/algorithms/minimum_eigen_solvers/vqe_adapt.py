--- conflicted
+++ resolved
@@ -51,12 +51,8 @@
                  excitation_pool: Optional[List[WeightedPauliOperator]] = None,
                  threshold: float = 1e-5,
                  delta: float = 1, max_evals_grouped: int = 1,
-<<<<<<< HEAD
-                 aux_operators: Optional[List[LegacyBaseOperator]] = None) -> None:
-=======
-                 aux_operators: Optional[List[BaseOperator]] = None,
+                 aux_operators: Optional[List[LegacyBaseOperator]] = None,
                  quantum_instance: Optional[Union[QuantumInstance, BaseBackend]] = None) -> None:
->>>>>>> 8114f477
         """
         Args:
             operator: Qubit operator
