--- conflicted
+++ resolved
@@ -48,10 +48,7 @@
                 'state_vector': {
                     'type': ['array', 'null'],
                     "items": {
-                        "type": ['array', 'number'],
-                        'items': {
-                            'type': 'number'
-                        }
+                        "type": "number"
                     },
                     'default': None
                 }
@@ -88,15 +85,6 @@
                 self._state_vector = None
                 warn('The provided state_vector is ignored in favor of the provided custom circuit.')
         else:
-<<<<<<< HEAD
-            if len(state_vector) != np.power(2, self._num_qubits):
-                raise ValueError('State vector length {} incompatible with num qubits {}'
-                                 .format(len(state_vector), self._num_qubits))
-            state_vector = list(map(lambda x: x[0]+1j*x[1] if isinstance(x, list) else x,
-                state_vector))
-            self._state_vector = Custom._normalize(state_vector)
-            self._state = None
-=======
             if state_vector is None:
                 if self._state == 'zero':
                     self._state_vector = np.array([1.0] + [0.0] * (size - 1))
@@ -112,7 +100,6 @@
                                      .format(len(state_vector), self._num_qubits))
                 self._state_vector = Custom._normalize(state_vector)
                 self._state = None
->>>>>>> 87614636
 
     @staticmethod
     def _normalize(vector):
@@ -150,32 +137,6 @@
                         'statevector_simulator')).result().get_statevector(self._circuit, decimals=16))
             return self._state_vector
         elif mode == 'circuit':
-<<<<<<< HEAD
-            if register is None:
-                registers = [QuantumRegister(self._num_qubits, name='q')]
-            elif not isinstance(register, QuantumRegister):
-                registers = []
-                for qubit in register:
-                    if not qubit[0] in registers:
-                        registers.append(qubit[0])
-            else:
-                registers = [register]
-            circuit = QuantumCircuit(*registers)
-
-            if self._state is None or self._state == 'random':
-                circuit.initialize(self._state_vector, [
-                                   register[i] for i in range(self._num_qubits)])
-                circuit = Custom._convert_to_basis_gates(circuit)
-            elif self._state == 'zero':
-                pass
-            elif self._state == 'uniform':
-                for i in range(self._num_qubits):
-                    circuit.u2(0.0, np.pi, register[i])
-            else:
-                pass
-
-            return circuit
-=======
             if self._circuit is None:
                 if register is None:
                     register = QuantumRegister(self._num_qubits, name='q')
@@ -193,6 +154,5 @@
                     pass
                 self._circuit = circuit
             return self._circuit
->>>>>>> 87614636
         else:
             raise ValueError('Mode should be either "vector" or "circuit"')